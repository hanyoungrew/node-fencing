package controller

import (
	"fmt"
	"os"
	"sync"
	"time"

	"github.com/golang/glog"

	crdv1 "github.com/rootfs/node-fencing/pkg/apis/crd/v1"

	"k8s.io/api/core/v1"
	"k8s.io/client-go/kubernetes"
	"k8s.io/client-go/rest"
	"k8s.io/client-go/tools/cache"

	metav1 "k8s.io/apimachinery/pkg/apis/meta/v1"
	"k8s.io/apimachinery/pkg/fields"
	"k8s.io/apimachinery/pkg/runtime"
	"k8s.io/apimachinery/pkg/util/uuid"
	"k8s.io/apimachinery/pkg/util/wait"
)

const (
	crdPostInitialDelay = 2 * time.Second
	crdPostFactor       = 1.2
	crdPostSteps        = 5
)

type Controller struct {
	crdClient      *rest.RESTClient
	crdScheme      *runtime.Scheme
	client         kubernetes.Interface
	nodePVMap      map[string][]*v1.PersistentVolume
	nodePVLock     *sync.Mutex
	nodeController cache.Controller
	podController  cache.Controller
}

func NewNodeFencingController(client kubernetes.Interface, crdClient *rest.RESTClient, crdScheme *runtime.Scheme) *Controller {
	c := &Controller{
		client:     client,
		nodePVMap:  make(map[string][]*v1.PersistentVolume),
		nodePVLock: &sync.Mutex{},
		crdClient:  crdClient,
		crdScheme:  crdScheme,
	}

	nodeListWatcher := cache.NewListWatchFromClient(
		client.Core().RESTClient(),
		"nodes",
		v1.NamespaceAll,
		fields.Everything())

	_, nodeController := cache.NewInformer(
		nodeListWatcher,
		&v1.Node{},
		time.Minute*60,
		cache.ResourceEventHandlerFuncs{
			AddFunc:    c.onNodeAdd,
			UpdateFunc: c.onNodeUpdate,
			DeleteFunc: c.onNodeDelete,
		},
	)

	c.nodeController = nodeController

	podListWatcher := cache.NewListWatchFromClient(
		client.Core().RESTClient(),
		"pods",
		v1.NamespaceAll,
		fields.Everything())

	_, podController := cache.NewInformer(
		podListWatcher,
		&v1.Pod{},
		time.Minute*60,
		cache.ResourceEventHandlerFuncs{
			AddFunc:    c.onPodAdd,
			UpdateFunc: c.onPodUpdate,
			DeleteFunc: c.onPodDelete,
		},
	)

	c.podController = podController

	return c
}

func (c *Controller) Run(ctx <-chan struct{}) {
	glog.Infof("pod controller starting")
	go c.podController.Run(ctx)
	glog.Infof("Waiting for informer initial sync")
	wait.Poll(time.Second, 5*time.Minute, func() (bool, error) {
		return c.podController.HasSynced(), nil
	})
	if !c.podController.HasSynced() {
		glog.Errorf("pod informer controller initial sync timeout")
		os.Exit(1)
	}

	glog.Infof("node controller starting")
	go c.nodeController.Run(ctx)
	glog.Infof("Waiting for informer initial sync")
	wait.Poll(time.Second, 5*time.Minute, func() (bool, error) {
		return c.nodeController.HasSynced(), nil
	})
	if !c.nodeController.HasSynced() {
		glog.Errorf("node informer controller initial sync timeout")
		os.Exit(1)
	}
}

func (c *Controller) onNodeAdd(obj interface{}) {
	node := obj.(*v1.Node)
	nodeName := node.Name
	glog.V(4).Infof("add node: %s", nodeName)
	status := node.Status
	conditions := status.Conditions

	for _, condition := range conditions {
		if v1.NodeReady == condition.Type && v1.ConditionUnknown == condition.Status {
			glog.Warningf("node %s Ready status is unknown", nodeName)
			if len(c.nodePVMap[nodeName]) > 0 {
				glog.Warningf("PVs on node %s:", nodeName)
				for _, pv := range c.nodePVMap[nodeName] {
					glog.Warningf("\t%v:", pv.Name)
					c.postNodeFencing(node, pv)
				}
			}
		}
	}
}

func (c *Controller) onNodeUpdate(oldObj, newObj interface{}) {
	oldNode := oldObj.(*v1.Node)
	newNode := newObj.(*v1.Node)
	nodeName := oldNode.Name
	glog.V(4).Infof("update node: %s/%s", oldNode.Name, newNode.Name)
	newStatus := newNode.Status
	newConditions := newStatus.Conditions
	oldStatus := oldNode.Status
	oldConditions := oldStatus.Conditions

	for _, newCondition := range newConditions {
		found := false
		for _, oldCondition := range oldConditions {
			if newCondition.LastTransitionTime == oldCondition.LastTransitionTime {
				found = true
				break
			}
		}
		if !found {
			if v1.NodeReady == newCondition.Type && v1.ConditionUnknown == newCondition.Status {
				glog.Warningf("node %s Ready status is unknown", nodeName)
				if len(c.nodePVMap[nodeName]) > 0 {
					glog.Warningf("PVs on node %s:", nodeName)
					for _, pv := range c.nodePVMap[nodeName] {
						glog.Warningf("\t%v:", pv.Name)
						c.postNodeFencing(newNode, pv)
					}
				}
			}
		}
	}

}

func (c *Controller) onNodeDelete(obj interface{}) {
	node := obj.(*v1.Node)
	glog.Infof("delete node: %s", node.Name)
}

func (c *Controller) onPodAdd(obj interface{}) {
	pod := obj.(*v1.Pod)
	glog.V(4).Infof("add pod: %s", pod.Name)
	if c.podHasOwner(pod) {
		c.updateNodePV(pod, true)
	}
}

func (c *Controller) onPodUpdate(oldObj, newObj interface{}) {
	oldPod := oldObj.(*v1.Pod)
	newPod := newObj.(*v1.Pod)
	glog.V(4).Infof("update pod: %s/%s", oldPod.Name, newPod.Name)
	//FIXME: should evaluate PV status between old and new pod before update node pv map
	if c.podHasOwner(newPod) {
		c.updateNodePV(newPod, true)
	}
}

func (c *Controller) onPodDelete(obj interface{}) {
	pod := obj.(*v1.Pod)
	glog.V(4).Infof("delete pod: %s", pod.Name)
	if c.podHasOwner(pod) {
		c.updateNodePV(pod, false)
	}
}

func (c *Controller) updateNodePV(pod *v1.Pod, toAdd bool) {
	node := pod.Spec.NodeName
	if len(node) == 0 {
		return
	}
	podPrinted := false
	for _, vol := range pod.Spec.Volumes {
		if vol.VolumeSource.PersistentVolumeClaim != nil {
			if !podPrinted {
				glog.V(4).Infof("Pod: %s/%s", pod.Namespace, pod.Name)
				glog.V(4).Infof("\tnode: %s", node)
				podPrinted = true
			}
			pvcName := vol.VolumeSource.PersistentVolumeClaim.ClaimName
			glog.V(4).Infof("\tpvc: %v", pvcName)
			pvc, err := c.client.CoreV1().PersistentVolumeClaims(pod.Namespace).Get(pvcName, metav1.GetOptions{})
			if err == nil {
				pvName := pvc.Spec.VolumeName
				if len(pvName) != 0 {
					glog.V(4).Infof("\tpv: %v", pvName)
					pv, err := c.client.CoreV1().PersistentVolumes().Get(pvName, metav1.GetOptions{})
					if err == nil {
						c.updateNodePVMap(node, pv, toAdd)
					}
				}
			}
		}
	}
}

func (c *Controller) podHasOwner(pod *v1.Pod) bool {
	if len(pod.OwnerReferences) != 0 {
		for _, owner := range pod.OwnerReferences {
			if owner.BlockOwnerDeletion != nil {
				glog.V(4).Infof("pod %s has owner %s %s", pod.Name, owner.Kind, owner.Name)
				return true
			}
		}
	}
	return false
}

func (c *Controller) updateNodePVMap(node string, pv *v1.PersistentVolume, toAdd bool) {
	c.nodePVLock.Lock()
	defer c.nodePVLock.Unlock()
	for i, p := range c.nodePVMap[node] {
		if p != nil && pv != nil && p.Name == pv.Name {
			if toAdd {
				// already in the map, not to add
				return
			}
			c.nodePVMap[node][i] = c.nodePVMap[node][len(c.nodePVMap[node])-1]
			c.nodePVMap[node] = c.nodePVMap[node][:len(c.nodePVMap[node])-1]
			glog.V(6).Infof("node %s pv map: %v", node, c.nodePVMap[node])
			return
		}
	}
	c.nodePVMap[node] = append(c.nodePVMap[node], pv)
	glog.V(6).Infof("node %s pv map: %v", node, c.nodePVMap[node])
}

<<<<<<< HEAD

func (c *Controller) postNodeFencing(node *v1.Node, pv *v1.PersistentVolume) {
	nfName := fmt.Sprintf("node-fencing-%s-%s-%s", node.Name, pv.Name, uuid.NewUUID())

	nodeFence := &crdv1.NodeFence{
		Metadata: metav1.ObjectMeta{
			Name: nfName,
		},
		CleanResources: true,
		Step: crdv1.NodeFenceStepIsolation,
=======
func (c *Controller) nodeFencing(node *v1.Node, pv *v1.PersistentVolume) {
	// TODO: remove this call, and create fencing obj here. executor will call fence
	fencing.Fencing(node, pv)

func (c *Controller) postNodeFencing(node *v1.Node, pv *v1.PersistentVolume) {
	//fencing.Fencing(node, pv)
	nfName := fmt.Sprintf("node-fencing-%s-%s-%s", node.Name, pv.Name, uuid.NewUUID())

	nodeFencing := &crdv1.NodeFencing{
		Metadata: metav1.ObjectMeta{
			Name: nfName,
		},
>>>>>>> 4520b9a6
		Node: *node,
		PV:   *pv,
	}

	backoff := wait.Backoff{
		Duration: crdPostInitialDelay,
		Factor:   crdPostFactor,
		Steps:    crdPostSteps,
	}
<<<<<<< HEAD
	var result crdv1.NodeFence
	err := wait.ExponentialBackoff(backoff, func() (bool, error) {
		err := c.crdClient.Post().
			Resource(crdv1.NodeFencingResourcePlural).
			Body(nodeFence).
=======
	var result crdv1.NodeFencing
	err := wait.ExponentialBackoff(backoff, func() (bool, error) {
		err := c.crdClient.Post().
			Resource(crdv1.NodeFencingResourcePlural).
			Body(nodeFencing).
>>>>>>> 4520b9a6
			Do().Into(&result)
		if err != nil {
			// Re-Try it as errors writing to the API server are common
			return false, err
		}
		return true, nil
	})
	if err != nil {
<<<<<<< HEAD
		glog.Warningf("failed to post NodeFence CRD object: %v", err)
	} else {
		glog.Infof("posted NodeFence CRD object for node %s", node.Name)
=======
		glog.Warningf("failed to post NodeFencing CRD object: %v", err)
	} else {
		glog.Infof("posted NodeFencing CRD object for node %s", node.Name)
>>>>>>> 4520b9a6
	}
}<|MERGE_RESOLUTION|>--- conflicted
+++ resolved
@@ -259,8 +259,6 @@
 	glog.V(6).Infof("node %s pv map: %v", node, c.nodePVMap[node])
 }
 
-<<<<<<< HEAD
-
 func (c *Controller) postNodeFencing(node *v1.Node, pv *v1.PersistentVolume) {
 	nfName := fmt.Sprintf("node-fencing-%s-%s-%s", node.Name, pv.Name, uuid.NewUUID())
 
@@ -270,20 +268,6 @@
 		},
 		CleanResources: true,
 		Step: crdv1.NodeFenceStepIsolation,
-=======
-func (c *Controller) nodeFencing(node *v1.Node, pv *v1.PersistentVolume) {
-	// TODO: remove this call, and create fencing obj here. executor will call fence
-	fencing.Fencing(node, pv)
-
-func (c *Controller) postNodeFencing(node *v1.Node, pv *v1.PersistentVolume) {
-	//fencing.Fencing(node, pv)
-	nfName := fmt.Sprintf("node-fencing-%s-%s-%s", node.Name, pv.Name, uuid.NewUUID())
-
-	nodeFencing := &crdv1.NodeFencing{
-		Metadata: metav1.ObjectMeta{
-			Name: nfName,
-		},
->>>>>>> 4520b9a6
 		Node: *node,
 		PV:   *pv,
 	}
@@ -293,19 +277,11 @@
 		Factor:   crdPostFactor,
 		Steps:    crdPostSteps,
 	}
-<<<<<<< HEAD
 	var result crdv1.NodeFence
 	err := wait.ExponentialBackoff(backoff, func() (bool, error) {
 		err := c.crdClient.Post().
 			Resource(crdv1.NodeFencingResourcePlural).
 			Body(nodeFence).
-=======
-	var result crdv1.NodeFencing
-	err := wait.ExponentialBackoff(backoff, func() (bool, error) {
-		err := c.crdClient.Post().
-			Resource(crdv1.NodeFencingResourcePlural).
-			Body(nodeFencing).
->>>>>>> 4520b9a6
 			Do().Into(&result)
 		if err != nil {
 			// Re-Try it as errors writing to the API server are common
@@ -314,14 +290,8 @@
 		return true, nil
 	})
 	if err != nil {
-<<<<<<< HEAD
 		glog.Warningf("failed to post NodeFence CRD object: %v", err)
 	} else {
 		glog.Infof("posted NodeFence CRD object for node %s", node.Name)
-=======
-		glog.Warningf("failed to post NodeFencing CRD object: %v", err)
-	} else {
-		glog.Infof("posted NodeFencing CRD object for node %s", node.Name)
->>>>>>> 4520b9a6
 	}
 }